--- conflicted
+++ resolved
@@ -1,112 +1,108 @@
-/* 
- * Licensed to the Apache Software Foundation (ASF) under one or more
- * contributor license agreements.  See the NOTICE file distributed with
- * this work for additional information regarding copyright ownership.
- * The ASF licenses this file to You under the Apache License, Version 2.0
- * (the "License"); you may not use this file except in compliance with
- * the License.  You may obtain a copy of the License at
- * 
- * http://www.apache.org/licenses/LICENSE-2.0
- * 
- * Unless required by applicable law or agreed to in writing, software
- * distributed under the License is distributed on an "AS IS" BASIS,
- * WITHOUT WARRANTIES OR CONDITIONS OF ANY KIND, either express or implied.
- * See the License for the specific language governing permissions and
- * limitations under the License.
- */
-
-using System;
-
-using LucenePackage = Lucene.Net.LucenePackage;
-
-namespace Lucene.Net.Util
-{
-	
-	/// <summary> Some useful constants.
-	/// 
-	/// 
-	/// </summary>
-	/// <version>  $Id: Constants.java 828327 2009-10-22 06:47:40Z uschindler $
-	/// 
-	/// </version>
-	
-	public sealed class Constants
-	{
-		private Constants()
-		{
-		} // can't construct
-		
-		/// <summary>The value of <tt>System.getProperty("java.version")</tt>. *</summary>
-		public static readonly System.String JAVA_VERSION = SupportClass.AppSettings.Get("java.version", "");
-		/// <summary>True iff this is Java version 1.1. </summary>
-		public static readonly bool JAVA_1_1 = JAVA_VERSION.StartsWith("1.1.");
-		/// <summary>True iff this is Java version 1.2. </summary>
-		public static readonly bool JAVA_1_2 = JAVA_VERSION.StartsWith("1.2.");
-		/// <summary>True iff this is Java version 1.3. </summary>
-		public static readonly bool JAVA_1_3 = JAVA_VERSION.StartsWith("1.3.");
-		
-		/// <summary>The value of <tt>System.getProperty("os.name")</tt>. *</summary>
-<<<<<<< HEAD
-		public static readonly System.String OS_NAME = System.Environment.GetEnvironmentVariable("OS") ?? "Linux";
-=======
-		public static readonly System.String OS_NAME = GetEnvironmentVariable("OS","Windows_NT") ?? "Linux";
->>>>>>> 0ce47508
-		/// <summary>True iff running on Linux. </summary>
-		public static readonly bool LINUX = OS_NAME.StartsWith("Linux");
-		/// <summary>True iff running on Windows. </summary>
-		public static readonly bool WINDOWS = OS_NAME.StartsWith("Windows");
-		/// <summary>True iff running on SunOS. </summary>
-		public static readonly bool SUN_OS = OS_NAME.StartsWith("SunOS");
-		
-		public static readonly System.String OS_ARCH = GetEnvironmentVariable("PROCESSOR_ARCHITECTURE","x86");
-        public static readonly System.String OS_VERSION = GetEnvironmentVariable("OS_VERSION", "?");
-		public static readonly System.String JAVA_VENDOR = SupportClass.AppSettings.Get("java.vendor", "");
-		
-		// NOTE: this logic may not be correct; if you know of a
-		// more reliable approach please raise it on java-dev!
-		public static bool JRE_IS_64BIT;
-
-        // this method prevents inlining the final version constant in compiled
-        // classes,
-        // see: http://www.javaworld.com/community/node/3400
-        private static System.String Ident(System.String s)
-        {
-            return s.ToString();
-        }
-
-		public static readonly System.String LUCENE_MAIN_VERSION = Ident("2.9.2");
-		
-		public static System.String LUCENE_VERSION;
-		static Constants()
-		{
-            if (IntPtr.Size == 8)
-            {
-                JRE_IS_64BIT = true;// 64 bit machine
-            }
-            else if (IntPtr.Size == 4)
-            {
-                JRE_IS_64BIT = false;// 32 bit machine
-            }
-
-            LUCENE_VERSION = System.Reflection.Assembly.GetExecutingAssembly().GetName().Version.ToString();
-
-        }
-
-        #region MEDIUM-TRUST Support
-        static string GetEnvironmentVariable(string variable, string defaultValueOnSecurityException)
-        {
-            try
-            {
-                if (variable == "OS_VERSION") return System.Environment.OSVersion.ToString();
-
-                return System.Environment.GetEnvironmentVariable(variable);
-            }
-            catch (System.Security.SecurityException)
-            {
-                return defaultValueOnSecurityException;
-            }
-
-        }
-        #endregion
-    }
+/* 
+ * Licensed to the Apache Software Foundation (ASF) under one or more
+ * contributor license agreements.  See the NOTICE file distributed with
+ * this work for additional information regarding copyright ownership.
+ * The ASF licenses this file to You under the Apache License, Version 2.0
+ * (the "License"); you may not use this file except in compliance with
+ * the License.  You may obtain a copy of the License at
+ * 
+ * http://www.apache.org/licenses/LICENSE-2.0
+ * 
+ * Unless required by applicable law or agreed to in writing, software
+ * distributed under the License is distributed on an "AS IS" BASIS,
+ * WITHOUT WARRANTIES OR CONDITIONS OF ANY KIND, either express or implied.
+ * See the License for the specific language governing permissions and
+ * limitations under the License.
+ */
+
+using System;
+
+using LucenePackage = Lucene.Net.LucenePackage;
+
+namespace Lucene.Net.Util
+{
+	
+	/// <summary> Some useful constants.
+	/// 
+	/// 
+	/// </summary>
+	/// <version>  $Id: Constants.java 828327 2009-10-22 06:47:40Z uschindler $
+	/// 
+	/// </version>
+	
+	public sealed class Constants
+	{
+		private Constants()
+		{
+		} // can't construct
+		
+		/// <summary>The value of <tt>System.getProperty("java.version")</tt>. *</summary>
+		public static readonly System.String JAVA_VERSION = SupportClass.AppSettings.Get("java.version", "");
+		/// <summary>True iff this is Java version 1.1. </summary>
+		public static readonly bool JAVA_1_1 = JAVA_VERSION.StartsWith("1.1.");
+		/// <summary>True iff this is Java version 1.2. </summary>
+		public static readonly bool JAVA_1_2 = JAVA_VERSION.StartsWith("1.2.");
+		/// <summary>True iff this is Java version 1.3. </summary>
+		public static readonly bool JAVA_1_3 = JAVA_VERSION.StartsWith("1.3.");
+		
+		/// <summary>The value of <tt>System.getProperty("os.name")</tt>. *</summary>
+		public static readonly System.String OS_NAME = GetEnvironmentVariable("OS","Windows_NT") ?? "Linux";
+		/// <summary>True iff running on Linux. </summary>
+		public static readonly bool LINUX = OS_NAME.StartsWith("Linux");
+		/// <summary>True iff running on Windows. </summary>
+		public static readonly bool WINDOWS = OS_NAME.StartsWith("Windows");
+		/// <summary>True iff running on SunOS. </summary>
+		public static readonly bool SUN_OS = OS_NAME.StartsWith("SunOS");
+		
+		public static readonly System.String OS_ARCH = GetEnvironmentVariable("PROCESSOR_ARCHITECTURE","x86");
+        public static readonly System.String OS_VERSION = GetEnvironmentVariable("OS_VERSION", "?");
+		public static readonly System.String JAVA_VENDOR = SupportClass.AppSettings.Get("java.vendor", "");
+		
+		// NOTE: this logic may not be correct; if you know of a
+		// more reliable approach please raise it on java-dev!
+		public static bool JRE_IS_64BIT;
+
+        // this method prevents inlining the final version constant in compiled
+        // classes,
+        // see: http://www.javaworld.com/community/node/3400
+        private static System.String Ident(System.String s)
+        {
+            return s.ToString();
+        }
+
+		public static readonly System.String LUCENE_MAIN_VERSION = Ident("2.9.2");
+		
+		public static System.String LUCENE_VERSION;
+		static Constants()
+		{
+            if (IntPtr.Size == 8)
+            {
+                JRE_IS_64BIT = true;// 64 bit machine
+            }
+            else if (IntPtr.Size == 4)
+            {
+                JRE_IS_64BIT = false;// 32 bit machine
+            }
+
+            LUCENE_VERSION = System.Reflection.Assembly.GetExecutingAssembly().GetName().Version.ToString();
+
+        }
+
+        #region MEDIUM-TRUST Support
+        static string GetEnvironmentVariable(string variable, string defaultValueOnSecurityException)
+        {
+            try
+            {
+                if (variable == "OS_VERSION") return System.Environment.OSVersion.ToString();
+
+                return System.Environment.GetEnvironmentVariable(variable);
+            }
+            catch (System.Security.SecurityException)
+            {
+                return defaultValueOnSecurityException;
+            }
+
+        }
+        #endregion
+    }
 }